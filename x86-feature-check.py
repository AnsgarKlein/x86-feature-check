--- conflicted
+++ resolved
@@ -1,11 +1,12 @@
 #!/usr/bin/env python3
 
+import argparse
 import re
 import sys
-import argparse
 
 from typing import Dict
 from typing import List
+from typing import Optional
 from typing import Set
 from typing import Union
 
@@ -105,24 +106,22 @@
     args = parser.parse_args()
 
     flags = get_current_cpu_flags()
-<<<<<<< HEAD
-    feature_set = get_max_architecture_level(flags)
-=======
-    feature_sets = get_supported_feature_sets(flags)
->>>>>>> d0c9491f
-
-    if len(feature_sets) == 0:
-        print('No x86-64 feature set fully supported!', file = sys.stderr)
-        return 1
-
-<<<<<<< HEAD
-    print('{}'.format(feature_set))
-=======
+
     if args.all:
-        print(" ".join(feature_sets))
+        feature_sets = get_all_architecture_levels(flags)
+        if len(feature_sets) == 0:
+            print('No x86-64 feature set fully supported!', file = sys.stderr)
+            return 1
+
+        print(' '.join(feature_sets))
     else:
-        print(feature_sets[-1])
->>>>>>> d0c9491f
+        feature_set = get_max_architecture_level(flags)
+        if feature_set is None:
+            print('No x86-64 feature set fully supported!', file = sys.stderr)
+            return 1
+
+        print(feature_set)
+
     return 0
 
 
@@ -183,12 +182,8 @@
     flags = extract_cpu_flags(cpuinfo)
     return flags
 
-<<<<<<< HEAD
+
 def supports_feature(flags: Set[str], feature: str) -> bool:
-=======
-
-def has_feature(flags: Set[str], feature: str) -> bool:
->>>>>>> d0c9491f
     """
     Checks if the given flags indicate support of a given feature.
 
@@ -217,12 +212,8 @@
 
     return True in (flag in flags for flag in required_flags)
 
-<<<<<<< HEAD
+
 def supports_features(flags: Set[str], required_features: List[str]) -> bool:
-=======
-
-def supports_feature_set(flags: Set[str], featureset: List[str]) -> bool:
->>>>>>> d0c9491f
     """
     Checks if the given flags indicate support of all given features.
 
@@ -239,7 +230,7 @@
 
     return not False in (supports_feature(flags, feat) for feat in required_features)
 
-<<<<<<< HEAD
+
 def supports_feature_set(flags: Set[str], feature_set: str) -> bool:
     """
     Checks if the given flags indicate support of a given feature set.
@@ -260,11 +251,8 @@
 
     return supports_features(flags, REQUIRED_FEATURES[feature_set])
 
+
 def get_max_architecture_level(flags) -> Optional[str]:
-=======
-
-def get_supported_feature_sets(flags) -> List[str]:
->>>>>>> d0c9491f
     """
     Returns the latest supported microarchitecture level indicated by given flags.
 
@@ -276,26 +264,17 @@
     :rtype: str
     """
 
-<<<<<<< HEAD
     for microarchitecture_level in MICROARCHITECTURE_LEVELS:
         if supports_feature_set(flags, microarchitecture_level):
             return microarchitecture_level
-=======
-    # find all defined features sets
-    all_feature_sets = []
-    for one_variable in globals():
-        m = re.match(r'(X86_64[\w_]*)_REQUIRED_FEATURES', one_variable)
-        if m is not None:
-            all_feature_sets.append((one_variable, m.group(1).lower().replace("_", "-")))
-    all_feature_sets.sort()
-
-    # find all supported feature sets
-    supported = []
-    for one_feature_set in all_feature_sets:
-        if supports_feature_set(flags, globals()[one_feature_set[0]]):
-            supported.append(one_feature_set[1])
+
+    return None
+
+
+def get_all_architecture_levels(flags) -> List[str]:
+    supported = [lvl for lvl in MICROARCHITECTURE_LEVELS if supports_feature_set(flags, lvl)]
+    supported.reverse()
     return supported
->>>>>>> d0c9491f
 
 
 if __name__ == '__main__':
